--- conflicted
+++ resolved
@@ -40,9 +40,6 @@
     }
 
     pub fn get_node(&self, id: &NodeID) -> Option<&usize> {
-<<<<<<< HEAD
-        return self.usize_id_dict.get(&id);
-=======
         let mut ret: Option<&usize> = None;
         for (k, v) in self.usize_id_dict.iter() {
             if v == id {
@@ -55,7 +52,6 @@
         }
 
         ret
->>>>>>> 18b0c34f
     }
 
     // 使用するノードを登録する
